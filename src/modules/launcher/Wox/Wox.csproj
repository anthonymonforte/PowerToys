--- conflicted
+++ resolved
@@ -67,16 +67,12 @@
       <PrivateAssets>all</PrivateAssets>
       <IncludeAssets>runtime; build; native; contentfiles; analyzers; buildtransitive</IncludeAssets>
     </PackageReference>
-<<<<<<< HEAD
-    <PackageReference Include="PropertyChanged.Fody" Version="3.2.6" />
+
     <PackageReference Include="System.Data.OleDb" Version="4.7.0" />
-=======
     <PackageReference Include="PropertyChanged.Fody" Version="3.2.7" />
->>>>>>> 9380a243
     <PackageReference Include="System.Data.SQLite" Version="1.0.112" />
     <PackageReference Include="System.Data.SQLite.Core" Version="1.0.112" />
     <PackageReference Include="System.Runtime" Version="4.3.1" />
-    <PackageReference Include="System.Data.OleDb" Version="5.0.0-preview.2.20160.6" />
     <PackageReference Include="tlbimp-Microsoft.Search.Interop" Version="1.0.0" />
   </ItemGroup>
 

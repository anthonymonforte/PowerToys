﻿using System;
using System.Collections.Generic;
using System.Diagnostics;
using System.Linq;
using System.Threading;
using System.Threading.Tasks;
using System.Windows;
using System.Windows.Input;
using System.Windows.Media;
using NHotkey;
using NHotkey.Wpf;
using Wox.Core.Plugin;
using Wox.Core.Resource;
using Wox.Helper;
using Wox.Infrastructure;
using Wox.Infrastructure.Hotkey;
using Wox.Infrastructure.Storage;
using Wox.Infrastructure.UserSettings;
using Wox.Plugin;
using Wox.Storage;

namespace Wox.ViewModel
{
    public class MainViewModel : BaseModel, ISavable
    {
        #region Private Fields

        private bool _isQueryRunning;
        private Query _lastQuery;
        private string _queryTextBeforeLeaveResults;

        private readonly WoxJsonStorage<History> _historyItemsStorage;
        private readonly WoxJsonStorage<UserSelectedRecord> _userSelectedRecordStorage;
        private readonly WoxJsonStorage<TopMostRecord> _topMostRecordStorage;
        private readonly Settings _settings;
        private readonly History _history;
        private readonly UserSelectedRecord _userSelectedRecord;
        private readonly TopMostRecord _topMostRecord;

        private CancellationTokenSource _updateSource;
        private CancellationToken _updateToken;
        private bool _saved;

        private readonly Internationalization _translator = InternationalizationManager.Instance;

        #endregion

        #region Constructor

        public MainViewModel(Settings settings)
        {
            _saved = false;
            _queryTextBeforeLeaveResults = "";
            _lastQuery = new Query();

            _settings = settings;

            _historyItemsStorage = new WoxJsonStorage<History>();
            _userSelectedRecordStorage = new WoxJsonStorage<UserSelectedRecord>();
            _topMostRecordStorage = new WoxJsonStorage<TopMostRecord>();
            _history = _historyItemsStorage.Load();
            _userSelectedRecord = _userSelectedRecordStorage.Load();
            _topMostRecord = _topMostRecordStorage.Load();

            ContextMenu = new ResultsViewModel(_settings);
            Results = new ResultsViewModel(_settings);
            History = new ResultsViewModel(_settings);
            _selectedResults = Results;

            InitializeKeyCommands();
            RegisterResultsUpdatedEvent();

            _settings.PropertyChanged += (s, e) =>
            {
                if (e.PropertyName == nameof(Settings.Hotkey))
                {
                    Application.Current.Dispatcher.Invoke(() =>
                    {
                        if (_settings.PreviousHotkey != "")
                        {
                            RemoveHotkey(_settings.PreviousHotkey);
                        }

                        if (_settings.Hotkey != "")
                        {
                            SetHotkey(_settings.Hotkey, OnHotkey);
                        }
                    });
                }
            };

            SetHotkey(_settings.Hotkey, OnHotkey);
            SetCustomPluginHotkey();
        }

        private void RegisterResultsUpdatedEvent()
        {
            foreach (var pair in PluginManager.GetPluginsForInterface<IResultUpdated>())
            {
                var plugin = (IResultUpdated)pair.Plugin;
                plugin.ResultsUpdated += (s, e) =>
                {
                    Task.Run(() =>
                    {
                        PluginManager.UpdatePluginMetadata(e.Results, pair.Metadata, e.Query);
                        UpdateResultView(e.Results, pair.Metadata, e.Query);
                    }, _updateToken);
                };
            }
        }


        private void InitializeKeyCommands()
        {
            EscCommand = new RelayCommand(_ =>
            {
                if (!SelectedIsFromQueryResults())
                {
                    SelectedResults = Results;
                }
                else
                {
                    MainWindowVisibility = Visibility.Collapsed;
                }
            });

            SelectNextItemCommand = new RelayCommand(_ =>
            {
                SelectedResults.SelectNextResult();
            });

            SelectPrevItemCommand = new RelayCommand(_ =>
            {
                SelectedResults.SelectPrevResult();
            });

            SelectNextTabItemCommand = new RelayCommand(_ =>
            {
                SelectedResults.SelectNextTabItem();
            });

            SelectPrevTabItemCommand = new RelayCommand(_ =>
            {
                SelectedResults.SelectPrevTabItem();
            });

            SelectNextPageCommand = new RelayCommand(_ =>
            {
                SelectedResults.SelectNextPage();
            });

            SelectPrevPageCommand = new RelayCommand(_ =>
            {
                SelectedResults.SelectPrevPage();
            });

            SelectFirstResultCommand = new RelayCommand(_ => SelectedResults.SelectFirstResult());

            StartHelpCommand = new RelayCommand(_ =>
            {
                Process.Start("http://doc.wox.one/");
            });

            OpenResultCommand = new RelayCommand(index =>
            {
                var results = SelectedResults;

                if (index != null)
                {
                    results.SelectedIndex = int.Parse(index.ToString());
                }

                if(results.SelectedItem != null)
                {
                    //If there is a context button selected fire the action for that button before the main command. 
                    bool didExecuteContextButton = results.SelectedItem.ExecuteSelectedContextButton();

                    if (!didExecuteContextButton)
                    {
                        var result = results.SelectedItem.Result;
<<<<<<< HEAD
                        if (result != null) // SelectedItem returns null if selection is empty.
                        {
                            bool hideWindow = result.Action != null && result.Action(new ActionContext
                            {
                                SpecialKeyState = GlobalHotkey.Instance.CheckModifiers()
                            });

                            if (hideWindow)
                            {
                                MainWindowVisibility = Visibility.Collapsed;
                            }
=======
                        if (result != null && result.Action != null) // SelectedItem returns null if selection is empty.
                        {
                            MainWindowVisibility = Visibility.Collapsed;

                            Task.Run(() =>
                            {
                                result.Action(new ActionContext
                                {
                                    SpecialKeyState = GlobalHotkey.Instance.CheckModifiers()
                                });
                            });
>>>>>>> a047ff22

                            if (SelectedIsFromQueryResults())
                            {
                                _userSelectedRecord.Add(result);
                                _history.Add(result.OriginQuery.RawQuery);
                            }
                            else
                            {
                                SelectedResults = Results;
                            }
                        }
                    }
                }              
            });

            LoadContextMenuCommand = new RelayCommand(_ =>
            {
                if (SelectedIsFromQueryResults())
                {
                    SelectedResults = ContextMenu;
                }
                else
                {
                    SelectedResults = Results;
                }
            });

            LoadHistoryCommand = new RelayCommand(_ =>
            {
                if (SelectedIsFromQueryResults())
                {
                    SelectedResults = History;
                    History.SelectedIndex = _history.Items.Count - 1;
                }
                else
                {
                    SelectedResults = Results;
                }
            });
        }

        #endregion

        #region ViewModel Properties

        public Brush MainWindowBackground { get; set; }
        public Brush MainWindowBorderBrush { get; set; }

        public ResultsViewModel Results { get; private set; }
        public ResultsViewModel ContextMenu { get; private set; }
        public ResultsViewModel History { get; private set; }

        public string SystemQueryText { get; set; } = String.Empty;

        public string QueryText { get; set; } = String.Empty;
      

        /// <summary>
        /// we need move cursor to end when we manually changed query
        /// but we don't want to move cursor to end when query is updated from TextBox. 
        /// Also we don't want to force the results to change unless explicity told to.
        /// </summary>
        /// <param name="queryText"></param>
        /// <param name="requery">Optional Parameter that if true, will automatically execute a query against the updated text</param>
        public void ChangeQueryText(string queryText, bool requery=false)
        {
            SystemQueryText = queryText;
            
            if(requery)
            {
                QueryText = queryText;
                Query();
            }
        }
        public bool LastQuerySelected { get; set; }

        private ResultsViewModel _selectedResults;
        private ResultsViewModel SelectedResults
        {
            get { return _selectedResults; }
            set
            {
                _selectedResults = value;
                if (SelectedIsFromQueryResults())
                {
                    ContextMenu.Visbility = Visibility.Collapsed;
                    History.Visbility = Visibility.Collapsed;
                    ChangeQueryText(_queryTextBeforeLeaveResults);
                }
                else
                {
                    Results.Visbility = Visibility.Collapsed;
                    _queryTextBeforeLeaveResults = QueryText;


                    // Because of Fody's optimization
                    // setter won't be called when property value is not changed.
                    // so we need manually call Query()
                    // http://stackoverflow.com/posts/25895769/revisions
                    if (string.IsNullOrEmpty(QueryText))
                    {
                        Query();
                    }
                    else
                    {
                        QueryText = string.Empty;
                    }
                }
                _selectedResults.Visbility = Visibility.Visible;
            }
        }

        public Visibility ProgressBarVisibility { get; set; }

        public Visibility MainWindowVisibility { get; set; }

        public ICommand EscCommand { get; set; }
        public ICommand SelectNextItemCommand { get; set; }
        public ICommand SelectPrevItemCommand { get; set; }

        public ICommand SelectNextTabItemCommand { get; set; }
        public ICommand SelectPrevTabItemCommand { get; set; }

        public ICommand SelectNextPageCommand { get; set; }
        public ICommand SelectPrevPageCommand { get; set; }
        public ICommand SelectFirstResultCommand { get; set; }
        public ICommand StartHelpCommand { get; set; }
        public ICommand LoadContextMenuCommand { get; set; }
        public ICommand LoadHistoryCommand { get; set; }
        public ICommand OpenResultCommand { get; set; }

        #endregion

        public void Query()
        {
            if (SelectedIsFromQueryResults())
            {
                QueryResults();
            }
            else if (HistorySelected())
            {
                QueryHistory();
            }
        }

        private void QueryHistory()
        {
            const string id = "Query History ID";
            var query = QueryText.ToLower().Trim();
            History.Clear();

            var results = new List<Result>();
            foreach (var h in _history.Items)
            {
                var title = _translator.GetTranslation("executeQuery");
                var time = _translator.GetTranslation("lastExecuteTime");
                var result = new Result
                {
                    Title = string.Format(title, h.Query),
                    SubTitle = string.Format(time, h.ExecutedDateTime),
                    IcoPath = "Images\\history.png",
                    OriginQuery = new Query { RawQuery = h.Query },
                    Action = _ =>
                    {
                        SelectedResults = Results;
                        ChangeQueryText(h.Query);
                        return false;
                    }
                };
                results.Add(result);
            }

            if (!string.IsNullOrEmpty(query))
            {
                var filtered = results.Where
                (
                    r => StringMatcher.FuzzySearch(query, r.Title).IsSearchPrecisionScoreMet() ||
                         StringMatcher.FuzzySearch(query, r.SubTitle).IsSearchPrecisionScoreMet()
                ).ToList();
                History.AddResults(filtered, id);
            }
            else
            {
                History.AddResults(results, id);
            }
        }

        private void QueryResults()
        {
            if (!string.IsNullOrEmpty(QueryText))
            {
                _updateSource?.Cancel();
                var currentUpdateSource = new CancellationTokenSource();
                _updateSource = currentUpdateSource;
                var currentCancellationToken = _updateSource.Token;
                _updateToken = currentCancellationToken;

                ProgressBarVisibility = Visibility.Hidden;
                _isQueryRunning = true;
                var query = QueryBuilder.Build(QueryText.Trim(), PluginManager.NonGlobalPlugins);
                if (query != null)
                {
                    // handle the exclusiveness of plugin using action keyword
                    RemoveOldQueryResults(query);

                    _lastQuery = query;
                    var plugins = PluginManager.ValidPluginsForQuery(query);

                    Task.Run(() =>
                    {
                        // so looping will stop once it was cancelled
                        var parallelOptions = new ParallelOptions { CancellationToken = currentCancellationToken };
                        try
                        {
                            Parallel.ForEach(plugins, parallelOptions, plugin =>
                            {
                                if (!plugin.Metadata.Disabled)
                                {
                                    var results = PluginManager.QueryForPlugin(plugin, query);
                                    if (Application.Current.Dispatcher.CheckAccess())
                                    {
                                        UpdateResultView(results, plugin.Metadata, query);
                                    }
                                    else
                                    {
                                        Application.Current.Dispatcher.BeginInvoke(new Action(() =>
                                        {
                                            UpdateResultView(results, plugin.Metadata, query);
                                        }));
                                    }
                                }
                            });
                        }
                        catch (OperationCanceledException)
                        {
                            // nothing to do here
                        }


                        // this should happen once after all queries are done so progress bar should continue
                        // until the end of all querying
                        _isQueryRunning = false;
                        if (currentUpdateSource == _updateSource)
                        { // update to hidden if this is still the current query
                            ProgressBarVisibility = Visibility.Hidden;
                        }
                    }, currentCancellationToken);
                }
            }
            else
            {
                Results.SelectedItem = null;
                Results.Clear();                
                Results.Visbility = Visibility.Collapsed;
            }
        }

        private void RemoveOldQueryResults(Query query)
        {
            string lastKeyword = _lastQuery.ActionKeyword;
            string keyword = query.ActionKeyword;
            if (string.IsNullOrEmpty(lastKeyword))
            {
                if (!string.IsNullOrEmpty(keyword))
                {
                    Results.RemoveResultsExcept(PluginManager.NonGlobalPlugins[keyword].Metadata);
                }
            }
            else
            {
                if (string.IsNullOrEmpty(keyword))
                {
                    Results.RemoveResultsFor(PluginManager.NonGlobalPlugins[lastKeyword].Metadata);
                }
                else if (lastKeyword != keyword)
                {
                    Results.RemoveResultsExcept(PluginManager.NonGlobalPlugins[keyword].Metadata);
                }
            }
        }


        private bool SelectedIsFromQueryResults()
        {
            var selected = SelectedResults == Results;
            return selected;
        }

        private bool ContextMenuSelected()
        {
            var selected = SelectedResults == ContextMenu;
            return selected;
        }


        private bool HistorySelected()
        {
            var selected = SelectedResults == History;
            return selected;
        }
        #region Hotkey

        private void SetHotkey(string hotkeyStr, EventHandler<HotkeyEventArgs> action)
        {
            var hotkey = new HotkeyModel(hotkeyStr);
            SetHotkey(hotkey, action);
        }

        private void SetHotkey(HotkeyModel hotkey, EventHandler<HotkeyEventArgs> action)
        {
            string hotkeyStr = hotkey.ToString();
            try
            {
                HotkeyManager.Current.AddOrReplace(hotkeyStr, hotkey.CharKey, hotkey.ModifierKeys, action);
            }
            catch (Exception)
            {
                string errorMsg =
                    string.Format(InternationalizationManager.Instance.GetTranslation("registerHotkeyFailed"), hotkeyStr);
                MessageBox.Show(errorMsg);
            }
        }

        public void RemoveHotkey(string hotkeyStr)
        {
            if (!string.IsNullOrEmpty(hotkeyStr))
            {
                HotkeyManager.Current.Remove(hotkeyStr);
            }
        }

        /// <summary>
        /// Checks if Wox should ignore any hotkeys
        /// </summary>
        /// <returns></returns>
        private bool ShouldIgnoreHotkeys()
        {
            //double if to omit calling win32 function
            if (_settings.IgnoreHotkeysOnFullscreen)
                if (WindowsInteropHelper.IsWindowFullscreen())
                    return true;

            return false;
        }

        private void SetCustomPluginHotkey()
        {
            if (_settings.CustomPluginHotkeys == null) return;
            foreach (CustomPluginHotkey hotkey in _settings.CustomPluginHotkeys)
            {
                SetHotkey(hotkey.Hotkey, (s, e) =>
                {
                    if (ShouldIgnoreHotkeys()) return;
                    MainWindowVisibility = Visibility.Visible;
                    ChangeQueryText(hotkey.ActionKeyword);
                });
            }
        }

        private void OnHotkey(object sender, HotkeyEventArgs e)
        {
            if (!ShouldIgnoreHotkeys())
            {

                if (_settings.LastQueryMode == LastQueryMode.Empty)
                {
                    ChangeQueryText(string.Empty);
                }
                else if (_settings.LastQueryMode == LastQueryMode.Preserved)
                {
                    LastQuerySelected = true;
                }
                else if (_settings.LastQueryMode == LastQueryMode.Selected)
                {
                    LastQuerySelected = false;
                }
                else
                {
                    throw new ArgumentException($"wrong LastQueryMode: <{_settings.LastQueryMode}>");
                }

                ToggleWox();
                e.Handled = true;
            }
        }

        private void ToggleWox()
        {
            if (MainWindowVisibility != Visibility.Visible)
            {
                MainWindowVisibility = Visibility.Visible;
            }
            else
            {
                MainWindowVisibility = Visibility.Collapsed;
            }
        }

        #endregion

        #region Public Methods

        public void Save()
        {
            if (!_saved)
            {
                _historyItemsStorage.Save();
                _userSelectedRecordStorage.Save();
                _topMostRecordStorage.Save();

                _saved = true;
            }
        }

        /// <summary>
        /// To avoid deadlock, this method should not called from main thread
        /// </summary>
        public void UpdateResultView(List<Result> list, PluginMetadata metadata, Query originQuery)
        {
            foreach (var result in list)
            {
                if (_topMostRecord.IsTopMost(result))
                {
                    result.Score = int.MaxValue;
                }
                else
                {
                    result.Score += _userSelectedRecord.GetSelectedCount(result) * 5;
                }
            }

            if (originQuery.RawQuery == _lastQuery.RawQuery)
            {
                Results.AddResults(list, metadata.ID);
            }

            if (Results.Visbility != Visibility.Visible && list.Count > 0)
            {
                Results.Visbility = Visibility.Visible;
            }
        }

        public void ColdStartFix()
        {
            // Fix Cold start for List view xaml island
            List<Result> list = new List<Result>();
            Result r = new Result
            {
                Title = "hello"
            };
            list.Add(r);
            Results.AddResults(list, "0");
            Results.Clear();
            MainWindowVisibility = System.Windows.Visibility.Collapsed;

            // Fix Cold start for plugins
            string s = "m";
            var query = QueryBuilder.Build(s.Trim(), PluginManager.NonGlobalPlugins);
            var plugins = PluginManager.ValidPluginsForQuery(query);
            foreach (PluginPair plugin in plugins)
            {
                if (!plugin.Metadata.Disabled && plugin.Metadata.Name != "Window Walker")
                {
                    var _ = PluginManager.QueryForPlugin(plugin, query);
                }
            };
        }

        #endregion
    }
}<|MERGE_RESOLUTION|>--- conflicted
+++ resolved
@@ -178,19 +178,6 @@
                     if (!didExecuteContextButton)
                     {
                         var result = results.SelectedItem.Result;
-<<<<<<< HEAD
-                        if (result != null) // SelectedItem returns null if selection is empty.
-                        {
-                            bool hideWindow = result.Action != null && result.Action(new ActionContext
-                            {
-                                SpecialKeyState = GlobalHotkey.Instance.CheckModifiers()
-                            });
-
-                            if (hideWindow)
-                            {
-                                MainWindowVisibility = Visibility.Collapsed;
-                            }
-=======
                         if (result != null && result.Action != null) // SelectedItem returns null if selection is empty.
                         {
                             MainWindowVisibility = Visibility.Collapsed;
@@ -202,7 +189,6 @@
                                     SpecialKeyState = GlobalHotkey.Instance.CheckModifiers()
                                 });
                             });
->>>>>>> a047ff22
 
                             if (SelectedIsFromQueryResults())
                             {

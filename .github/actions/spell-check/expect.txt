aaaa
aac
abcd
abcdef
abcdefgh
ABCDEFGHIJKLMNOPQRSTUVWXYZ
abgr
ABlocked
Abug
accctrl
Acceleratorkeys
ACCEPTFILES
accessibile
accessibilityinsights
Acl
aclapi
AColumn
acos
acrt
Actioncenter
actioned
activatable
ACTIVATEAPP
activationaction
Addavirtualdesktop
addrum
ADDUNDORECORD
ADifferent
ADMINS
advapi
advfirewall
AFeature
AFX
AGGREGATABLE
AHybrid
Aissue
ALarger
alekhyareddy
ALIGNLEFT
ALLAPPS
Alloc
ALLOWUNDO
ALPHATYPE
Altdown
altform
amd
Amicrosoft
AModifier
AMPROPERTY
AMPROPSETID
anges
ansicolor
ANull
AOC
aocfnapldcnfbofgmbbllojgocaelgdd
Aopen
APARTMENTTHREADED
APeriod
api
APIENTRY
APIIs
apos
APPBARDATA
appcontainer
appdata
APPICON
appid
appium
APPLASTZONE
applets
Applicationcan
applicationframehost
appmanifest
appmodel
appref
apps
appwindow
appx
appxmanifest
APSTUDIO
AQS
arcosh
ARemapped
argb
argc
args
argv
Arial
arik
arity
arjunbalgovind
ARPINSTALLLOCATION
ARPPRODUCTICON
ARRAYSIZE
arsinh
artanh
Artboard
asdf
AShortcut
ASingle
asm
asmx
aspnet
aspx
ASYNCWINDOWPLACEMENT
ASYNCWINDOWPOS
atl
atlbase
atlcom
atleast
atlfile
atlstr
attr
Attribs
aumid
AUTHN
AUTOAPPEND
autocomplete
autogenerated
autogenerates
AUTOHIDE
AUTOMATIONPROPERTIES
Autorun
AUTOSIZECOLUMNS
autoupdate
AValid
AWAYMODE
azurecr
azurewebsites
backend
backtracer
bak
bbwe
bc
bcc
bck
Bcl
BEGINLABELEDIT
betadele
betsegaw
BGR
bgra
BGSOUNDS
bh
bhid
Bicubic
bigbar
bigobj
binaryformatter
binskim
bitmapimage
BITMAPINFO
BITMAPINFOHEADER
bitmask
bla
blockquote
blog
BLUEGRAY
BLURBEHIND
BLURREGION
bmi
bmp
bms
BNumber
Bokm
BOKMAL
Bools
bootstrapper
BOTTOMALIGN
BPBF
bpp
bricelam
BRIGHTGREEN
Browsable
bsd
bstr
bti
BTNFACE
Bto
buf
BUFSIZE
bugreport
Buid
buildcommand
buildtools
buildtransitive
BValue
bytearray
callbackptr
CANRENAME
Captureascreenshot
CAPTURECHANGED
CASESENSITIVE
CAtl
CCDDEE
ccf
cch
CCom
CContext
CDATA
CDBECF
cdecl
CDeclaration
CDEF
cdpx
cdpxwin
CENTERALIGN
cfg
cguid
changecursor
Changemove
charconv
charset
chdir
checkbox
checkboxes
CHECKCANCELED
CHILDACTIVATE
CHILDWINDOW
chrdavis
Chris's
chrono
Chrzan
CHT
CImage
cinttypes
cla
clangformat
CLASSDC
classmethod
classname
CLASSNOTAVAILABLE
clickable
clickonce
CLIENTEDGE
CLIENTPULL
clientside
CLIPCHILDREN
CLIPSIBLINGS
clrcall
cls
CLSCTX
clsid
CMDARG
cmder
Cmdlet
cmdline
Cmds
CMIC
CMINVOKECOMMANDINFO
CMINVOKECOMMANDINFOEX
CMock
CMONITORS
cmyk
cn
cnt
coclass
codebase
codecvt
codeofconduct
codereview
Codespaces
COINIT
colorconv
colorhistory
colorhistorylimit
colorpicker
COLORREF
colorscheme
COLUMNCLICK
combobox
comctl
COMDAT
comdef
comdlg
comhost
cominterop
commandline
commctrl
Compat
COMPOSITIONFULL
comsupp
Concat
concrt
config
CONFLICTINGMODIFIERKEY
CONFLICTINGMODIFIERSHORTCUT
Connectquickaction
Consolas
constexpr
contentdialog
contentfiles
CONTEXTHELP
CONTEXTMENU
CONTEXTMENUHANDLER
CONTROLL
CONTROLPARENT
Controlz
coords
copiedcolorrepresentation
cortana
cotaskmem
COULDNOT
countof
countslabelrenamingfmt
countslabelselectedfmt
cout
CPower
cpp
CPPARM
cppblog
cppm
cppruntime
cppstd
cppwinrt
CPPx
CProj
CREATESCHEDULEDTASK
CREATESTRUCT
CREATEWINDOWFAILED
cref
CRename
critsec
crlf
CRSEL
crutkas
CSearch
CSettings
csharp
CSIDL
csignal
cso
csproj
CSRW
css
cstdint
cstdlib
cstring
CStyle
CSY
CTAB
CTest
ctime
CTLCOLORSTATIC
ctor
CTriage
CTRLALTDEL
Ctrls
Ctx
CUI
currentculture
CURSORINFO
cursorpos
customaction
CUSTOMACTIONTEST
cvd
cwchar
cwd
cx
cxfksword
CXSMICON
CXVIRTUALSCREEN
cxx
cxxopts
CYMK
CYSMICON
cz
cziplib
Dac
dacl
DARKBLUE
DARKGRAY
DARKGREEN
DARKPURPLE
DARKRED
DARKTEAL
DARKYELLOW
Datavalue
DATAW
davidegiacometti
Dayof
dbdfc
Dbg
Dbghelp
DBLCLKS
DBLEPSILON
DCOM
dcomp
DComposition
ddd
ddee
Deact
declspec
decltype
Dedup
Deduplicate
DEFAULTCOLOR
defaultcommand
DEFAULTFLAGS
DEFAULTONLY
DEFAULTTONEAREST
DEFAULTTONULL
DEFAULTTOPRIMARY
DEFERERASE
DEFPUSHBUTTON
deinitialization
DELA
deletethis
Delimarsky
<<<<<<< HEAD
=======
Delimarsky's
>>>>>>> d566d0bd
delims
dend
DENORMAL
depersist
deprioritized
deps
deque
deref
deseralization
deserialization
deserialize
deserialized
DESKTOPABSOLUTEEDITING
DESKTOPABSOLUTEPARSING
desktopshorcutinstalled
desktopwindowxamlsource
dest
DEU
devblogs
devdocs
devenum
DEVMON
df
DFactory
diffing
difftime
dimm
dirs
DISABLEASACTIONKEY
dispid
DISPIDAMBIENTDLCONTROL
DISPINFO
Displayandhidethedesktop
DISPLAYCHANGE
displayname
divyan
DLACTIVEXCTLS
DLCONTROL
dlg
DLGFRAME
DLGMODALFRAME
dlib
DLIMAGES
dll
dllexport
dllhost
dllmain
DNLEN
docsmsft
doctype
DONTVALIDATEPATH
dotnet
DOUBLEBUFFER
DOverlay
DOWNLOADONLY
dpi
DPICHANGED
DPolicy
DPopup
DPSAPI
Draggen
DRAWFRAME
drawingcolor
dreamsofameaningfullife
drivedetectionwarning
dropdown
dshow
dst
DSVG
DText
dupenv
dutil
DVASPECT
DVASPECTINFO
DVTARGETDEVICE
dw
DWindow
DWINRT
DWLP
dwm
dwmapi
DWMCOLORIZATIONCOLORCHANGED
DWMCOMPOSITIONCHANGED
DWMNCRENDERINGCHANGED
Dwmp
DWMSENDICONICLIVEPREVIEWBITMAP
DWMSENDICONICTHUMBNAIL
DWMWA
DWMWINDOWMAXIMIZEDCHANGE
dword
dworigin
dwrite
dxgi
Easeof
EB
ecef
ecount
EDB
ededf
EDITKEYBOARD
editkeyboardwindow
editorconfig
EDITSHORTCUTS
editshortcutswindow
efa
efgh
EFile
egistry
elseif
Emoji
emptyrecyclebin
ENABLEDPOPUP
endforeach
endif
endl
endregion
Enque
ENTERSIZEMOVE
Entireitemname
entrypoint
ENU
enum
ENUMITEMS
EOAC
eol
epicgames
ERASEBKGND
EREOF
EResize
errc
errorlevel
ERRORMESSAGE
ERRORTITLE
esize
estdir
etcore
etl
etw
EUQ
ev
evenodd
eventlog
everytime
EWXFORCE
EWXFORCEIFHUNG
EWXLOGOFF
EWXPOWEROFF
EWXREBOOT
EWXSHUTDOWN
examplehandler
examplepowertoy
EXCLUDEFILES
EXCLUDEFOLDERS
EXCLUDESUBFOLDERS
exe
executionpolicy
exename
exif
EXISTINGIMAGERESIZERPATH
EXISTINGPOWERRENAMEEXTPATH
EXITSIZEMOVE
exlist
EXPCMDFLAGS
EXPCMDSTATE
explr
Expr
exsb
EXSEL
exstyle
EXTENDEDKEY
EXTENDEDVERBS
EXTENIONONLY
EXTENSIONONLY
FAFAFA
fallthrough
fancyzones
FANCYZONESDRAWLAYOUTTEST
FANCYZONESEDITOR
Farbraum
FARPROC
fd
feimage
ffcd
FFDDDDDD
fff
figcaption
fileapi
FILEEXPLORER
FILEFLAGS
FILEFLAGSMASK
FILEOP
FILEOS
FILESUBTYPE
FILESYSPATH
filesystem
FILETIME
FILETYPE
FILEVERSION
Filterkeyboard
finalizer
findstr
FIXEDFILEINFO
FLASHZONES
FLASHZONESONQUICKSWITCH
Fle
fluentui
flyout
fmtlib
fody
FOF
FOFX
FOLDERID
folderpath
FORCEOFFLINE
foreach
formatetc
FPower
FRAMECHANGED
FRAMEDOWNLOAD
Froml
fstream
ftps
FTYPE
FULLNAME
fullscreen
func
fwlink
fwrite
fx
fxcop
gabime
GAC
gacutil
Gamebar
GBs
gcnew
gdi
gdiplus
GDISCALED
generatesqlfromuserquery
GETDISPINFO
GETDLGCODE
GETDPISCALEDSIZE
GETEMPTYMARKUP
GETICON
getline
getmembers
GETMINMAXINFO
GETSTATE
GETTEXT
GETTEXTLENGTH
gh
github
githubusercontent
gitignore
globals
gmx
GNumber
google
GPTR
gui
guiddef
GUITHREADINFO
GValue
gwl
GWLP
HACCEL
hangeul
hanja
hanselman
hardcoded
HARDWAREINPUT
hashcode
hbitmap
hbmp
hbr
HBRUSH
hc
hcblack
hcwhite
hdc
HDF
hdi
HDITEM
hdlg
HDN
hdrop
HDS
HEB
helptext
HGLOBAL
hh
hhk
HHmmss
HHOOK
HICON
HIDEWINDOW
HIMAGELIST
himl
hinst
hinstance
hitinfo
HIWORD
hk
HKCC
HKCR
HKCU
hkey
HKL
HKLM
HKPD
HKU
HLOCAL
HLSL
hmenu
hmodule
hmon
hmonitor
HOLDENTER
HOLDESC
homljgmgpmcbpjbnjpfijnhipfkiclkd
HOOKPROC
hostname
hotkeycontrol
hotkeys
hotlight
HPAINTBUFFER
hpj
hpp
hread
HREDRAW
href
hres
hresult
hrgn
HRSRC
hsb
HSCROLL
hsi
hsl
hstring
hsv
htcfreek
HTHUMBNAIL
Htmdid
html
htt
http
hu
hwb
HWINEVENTHOOK
hwnd
HWNDFIRST
HWNDLAST
HWNDNEXT
HWNDPREV
hxx
Hyperlink
IAction
IActivated
IAnimatable
IApp
IApplication
IAppx
IAsync
IAuto
IBackground
IBase
IBeam
IBind
icase
iccex
ICEBLUE
IClass
ico
ICollection
IColor
ICommand
IComparer
ICONERROR
ICONINFORMATION
ICONQUESTION
IContext
ICONWARNING
ICore
ICreate
IData
IDCANCEL
IDD
IDelayed
IDesktop
IDictionary
IDirectory
IDispatch
IDisposable
idl
IDNO
IDOK
IDOn
IDR
IDrive
IDrop
idx
IDXGI
IDYES
IEasing
IEnum
IEnumerable
IEnumerator
IEquality
IEquatable
IEvent
IExec
IEXPLORE
IExplorer
Iface
IFACEMETHOD
IFACEMETHODIMP
IFancy
ifdef
IFeatures
IFile
ifndef
IFolder
ifstream
iid
IImage
Iindex
IInitialize
IInspectable
IIO
IItem
IJson
IKs
IList
ILogon
IMAGEHLP
imageresizer
IMAGERESIZEREXT
imageresizersettings
IMain
IMarkdown
ime
imeutil
img
IMoniker
IMonitor
IMouse
impl
INDEXTOSTATEIMAGEMASK
indierawk
Infobar
INFOEXAMPLE
Infotip
ingbuffer
inheritdoc
ini
INITCOMMONCONTROLSEX
INITDIALOG
initguid
inl
Inlines
inorder
INotification
INotify
inout
INPC
inprivate
inproc
INPUTHARDWARE
INPUTKEYBOARD
INPUTLANGCHANGED
INPUTMOUSE
INPUTTYPE
INSTALLDESKTOPSHORTCUT
INSTALLDIR
INSTALLFOLDER
INSTALLLOCATION
INSTALLLOGATTRIBUTES
INSTALLLOGMODE
INSTALLMESSAGE
installpowertoys
INSTALLPROPERTY
INSTALLSTARTMENUSHORTCUT
INSTALLSTATE
INSTALLUILEVEL
Inste
Intelli
interactable
Interlop
interop
intptr
INTRESOURCE
INVALIDARG
invalidoperatioexception
IObject
iobjectwithsitesetsite
IOle
iolewindowcontextsensitivehelp
iostream
ip
IPackage
IPath
ipc
ipcmanager
ipconfig
IPersist
IPin
IPlugin
IPower
ipp
IPreview
ipreviewhandlertranslateaccelerator
ipreviewhandlervisualssetfont
IPrincipal
IProgram
IProgress
IProperty
IPublic
IQuery
IRead
IReflect
IRegistered
IRegistration
IRegistry
IReloadable
IRepository
IResult
ISavable
isbi
ISearch
IService
isetting
isfinite
IShell
ISingle
ISmart
ismethod
isocpp
IStorage
IStream
istreambuf
istringstream
iswpunct
iswspace
ITab
ITask
ITemplate
ITEMSTATEICONCLICK
ITest
ith
IThrottled
IThumbnail
ITrigger
IUI
IUnknown
IUri
IUrl
IUser
IValue
IVector
IView
IVirtual
IWeb
ixx
IZone
IZoom
JArray
jarro
Jarryd
jfif
jgeosdfsdsgmkedfgdfgdfgbkmhcgcflmi
jjw
jobject
jp
jpe
jpeg
jpg
JPN
json
JSONOf
jsonval
jsoref
JSX
junja
jxr
jyuwono
kbd
KBDLLHOOKSTRUCT
kbm
KEYBDINPUT
keyboardeventhandlers
keyboardmanager
keyboardmanagercommon
KEYBOARDMANAGEREDITOR
keyboardmanagerstate
keyboardmanagerui
keycode
keydown
keydropdowncontrol
keyevent
KEYEVENTF
keyhook
keynum
keyremaps
keystokes
Keystool
Keytool
keyup
Kf
KILLFOCUS
Knownfolders
Kybd
LAlt
lambson
lamotile
langword
Lastdevice
LASTEXITCODE
laute
laviusmotileng
LAYOUTRTL
LBUTTON
LBUTTONDBLCLK
LBUTTONDOWN
LBUTTONUP
LCIDTo
lcl
Lclean
LCONTROL
LCtrl
Ldone
LEFTSCROLLBAR
lego
len
LError
Lessthan
LEVELID
LExit
lhs
LIBID
LIGHTBLUE
LIGHTGRAY
LIGHTGREEN
LIGHTORANGE
LIGHTTURQUOISE
LIGHTYELLOW
lindex
linecap
linkedin
linkid
Linkmenu
linq
LINQTo
Linux
listbox
listview
llkhf
Llvm
lmcons
LMEM
LMENU
lnk
loadingbar
LOCALAPPDATA
LOCALDISPLAY
localhost
LOCALPACKAGE
localport
localtime
LOCATIONCHANGE
Lockyour
logconsole
logfile
LOGFONT
LOGMSG
logon
LOGPIXELSX
LOn
longdate
lookbehind
lowlevel
LOWORD
lparam
LPBYTE
LPCMINVOKECOMMANDINFO
LPCREATESTRUCT
LPCTSTR
LPCWSTR
lpdw
LPDWORD
lpfn
LPINPUT
LPMINMAXINFO
LPNMHDR
LPNMHEADER
LPNMLISTVIEW
LPOLESTR
LPOSVERSIONINFOEXW
LPPOINT
lprc
LPRECT
LPSTR
lpsz
lpt
LPTOP
LPTSTR
LPVOID
LPW
lpwndpl
LPWSTR
LRESULT
lshift
lstrcmp
lstrcmpi
lstrlen
LTRB
LTRREADING
LUA
lvc
LVCF
LVCFMT
LVHITTESTINFO
LVHT
LVIF
LVIS
LVN
LVS
LVSIL
LWA
lwin
lzw
mailto
MAINICON
Mainwindow
majortype
makeappx
MAKEINTRESOURCE
MAKEINTRESOURCEW
MAKELPARAM
makepri
malloc
manifestdependency
MAPPEDTOSAMEKEY
MAPTOSAMESHORTCUT
MAPVK
Markdig
MARQUEEPROGRESS
martinchrzan
martinmoene
MATCHALLOCCURENCES
MATCHMODE
MAXIMIZEBOX
MAXSHORTCUTSIZE
maxversiontested
MBUTTON
MBUTTONDBLCLK
MBUTTONDOWN
MBUTTONUP
Mdb
MDICHILD
MDL
mdpreviewhandler
MEDIASUBTYPE
MEDIATYPE
Melman
memcpy
memset
Mensching
menuitem
MENUITEMINFO
MENUITEMINFOW
messagebox
messageboxes
METACHARSET
metadata
metafile
mfc
mfcribbon
microsoft
Midl
mii
MIIM
millis
mimetype
Minimizeallwindows
MINIMIZEBOX
miniz
minlevel
MINMAXINFO
Miracast
MJPG
mkdir
mmi
mockapi
MODECHANGE
moderncop
modernwpf
modulekey
MONITORINFO
MONITORINFOEX
MONITORINFOEXW
monitorinfof
Monthand
Moq
MOUSEACTIVATE
MOUSEHWHEEL
MOUSEINPUT
MOUSEMOVE
MOUSESWITCH
MOUSEWHEEL
MOVESIZEEND
MOVESIZESTART
MOVEWINDOWS
moz
mozilla
mpmc
mru
msbuild
msc
msclr
mscoree
mscorlib
msdata
MSDN
msedge
mshtmdid
msi
MSIHANDLE
MSIINSTALLER
MSIL
msiquery
MSIRESTARTMANAGERCONTROL
msix
msixbundle
MSIXVERSION
MSLLHOOKSTRUCT
Mso
msp
msrc
mst
msvc
msvcp
MTND
Mul
multiline
MULTIPLEUSE
Multiselect
multiset
multithreading
multizone
mutex
mutexes
muxc
mvvm
MYICON
NAMECHANGE
nameof
NAMEONLY
namespace
NATIVEFNTCTL
NCACTIVATE
ncc
NCCALCSIZE
NCCREATE
NCDESTROY
NCHITTEST
NCLBUTTONDBLCLK
NCLBUTTONDOWN
NCLBUTTONUP
NCMBUTTONDBLCLK
NCMBUTTONDOWN
NCMBUTTONUP
NCMOUSELEAVE
NCMOUSEMOVE
ncol
NCPAINT
NCRBUTTONDBLCLK
NCRBUTTONDOWN
NCRBUTTONUP
NDEBUG
ndp
Nefario
neq
NESW
netcore
netcoreapp
netframework
NETFX
netsh
netstandard
Neue
newcolor
newitem
newpath
newrow
Newtonsoft
niels
nielslaute
NIF
NLD
NLog
NLSTEXT
NMLVEMPTYMARKUP
NOACTIVATE
noactive
Noactivewindow
NOAGGREGATION
NOASYNC
nocache
NOCLOSEPROCESS
NOCOPYBITS
nodeca
nodoc
noexcept
NOFRAMES
NOINHERITLAYOUT
NOLINKINFO
NOMINMAX
NOMOVE
NONAME
nonclient
NONCONVERT
NONELEVATED
NONINFRINGEMENT
nonstd
nonwin
NOOWNERZORDER
NOPARENTNOTIFY
NOREDIRECTIONBITMAP
NOREDRAW
NOREMOVE
norename
NOREPEAT
NOREPOSITION
NORMALDISPLAY
NORMALUSER
NOSEARCH
NOSENDCHANGING
NOSIZE
notafter
notfound
nothrow
NOTIFICATIONSDLL
NOTIFYICONDATAW
NOTIMPL
notmatch
Noto
NOTRACK
NOUPDATE
NOZORDER
npm
npos
NResize
ntdll
NTFS
NTSTATUS
nuget
nullopt
nullptr
NUMLOCK
NUMPAD
nunit
Nvidia
NWSE
NX
Objbase
OBJID
objidl
oblitum
octodex
odbc
odbccp
odl
Oem
officehubintl
ofs
ofstream
oldcolor
olditem
oldnewthing
oldpath
oldtheme
oleaut
OLECHAR
OLEDB
OLIVEGREEN
onebranch
ONITEM
onstd
oobe
OOBEPT
opencode
opensource
Openthe
openxmlformats
OPTIMIZEFORINVOKE
OPTIONSGROUP
ORPHANEDDIALOGTITLE
oss
ostr
ostream
ostringstream
OSVERSIONINFOEXW
otating
OUTOFCONTEXT
OUTOFMEMORY
Outptr
outputtype
outro
outsettings
OVERLAPPEDWINDOW
overlaywindow
OWNDC
PACL
PAINTSTRUCT
PAIT
PALEBLUE
PALETTEWINDOW
paramref
params
PARENTNOTIFY
PARENTRELATIVEEDITING
PARENTRELATIVEFORADDRESSBAR
PARENTRELATIVEPARSING
parray
PARTIALCONFIRMATIONDIALOGTITLE
pathcch
pb
pbc
Pbgra
pcb
pcelt
pch
PCIDLIST
PCorswitchaccounts
PCWSTR
pdb
pdbonly
pdf
pdo
pdto
pdtobj
pdw
PDWORD
PERCEIVEDFLAG
pesi
PEXCEPTION
pfn
pfo
pgp
pguid
phbm
phbmp
phwnd
pici
pid
pidl
PINDIR
pinfo
pinvoke
Pipelinhttps
pipename
pitem
PKBDLLHOOKSTRUCT
placeholders
plib
PLK
plugin
pluginsmodel
plvdi
PMSIHANDLE
Pn
png
pnm
pnmdr
pnmlv
POINTL
policheck
polymorpism
popd
popup
POPUPWINDOW
posix
powerlauncher
powerpreview
powerrename
POWERRENAMETEST
powershell
powertoy
powertoysinterop
powertoyssetup
powertoyswiki
Powrprof
ppenum
ppidl
pprm
pproc
ppsi
ppsid
ppsrm
ppsrree
ppsrui
ppsz
pptal
ppv
pragma
prc
precomp
Preinstalled
preload
PREMULTIPLIED
prevhost
previewer
PREVIEWGROUP
PREVIEWHANDLERFRAMEINFO
previewpane
PREVIOUSVERSIONSINSTALLED
prevpane
prgms
pri
PRINTCLIENT
printf
prm
PROCESSKEY
PRODUCTVERSION
PROGDLG
Progman
programdata
PROGRAMFILES
progressbar
Proj
projectname
propkey
propvarutil
prpui
Prt
prui
prvpane
psapi
PSECURITY
psfgao
Psr
psrm
psrree
pstream
pstrm
psz
PTB
ptc
ptd
PTOKEN
PToy
ptr
ptstr
pubxml
Pui
pushd
pv
PVOID
pw
pwa
pwcs
PWSTR
pwtd
px
QI
qianlifeng
qit
QITAB
QITABENT
Queryable
QUERYENDSESSION
QUERYOPEN
QUEUESYNC
QUICKLAYOUTSWITCH
qwertyuiopasdfghjklzxcvbnm
qword
qwrtyuiopsghjklzxvnm
Radiobuttons
RAII
RAlt
randyrants
RAWPATH
rbegin
Rbp
RBUTTON
RBUTTONDBLCLK
RBUTTONDOWN
RBUTTONUP
rclsid
RCONTROL
RCtrl
RDW
readme
READMODE
readonly
READWRITE
REALTIME
RECTDESTINATION
RECTL
rectp
rects
recyclebin
redirectedfrom
refactor
refactoring
REFCLSID
refcount
REFIID
REGCLS
regedit
regex
REGISTERCLASSFAILED
registrypath
regkey
reimplementing
reloadable
Remapper
remappings
REMAPSUCCESSFUL
REMAPUNSUCCESSFUL
Remotable
REMOTEDISPLAY
REMOTESESSION
Removelnk
renamable
RENAMEONCOLLISION
Renamer
Reparse
REPLACEWITH
Reportx
requery
requerying
rescap
resgen
resheader
Resizable
resizers
resmimetype
RESOURCEID
RESTORESIZE
RESTORETOMAXIMIZED
restrictedcapabilities
resultlist
resw
resx
retval
rexit
rfind
rgb
RGBQUAD
rgelt
Rgn
rgs
rhs
ricardosantos
Richtext
RIGHTSCROLLBAR
riid
riverar
RKey
RMENU
RNumber
roadmap
Roboto
roslyn
royvou
rpc
RRF
rshift
Rsp
rst
Rstrtmgr
RTB
rtf
Rtl
RTLREADING
ru
ruleset
RUNACTIVEXCTLS
runas
Rundialogbox
rungameid
RUNLEVEL
runsettings
runtimeclass
runtimeconfig
runtimes
rv
RUS
rvalue
rvm
rwin
rx
ryanbodrug
saahmedm
sacl
safeprojectname
SAMEKEYPREVIOUSLYMAPPED
SAMESHORTCUTPREVIOUSLYMAPPED
SAVEFAILED
scancode
scanled
Scn
SCOOBE
SCOPEID
screenshot
scrollable
scrollviewer
sddl
sdk
SDKDDK
searchbox
SEARCHFOR
SEARCHREPLACEGROUP
searchterm
Secur
Segoe
Sekan
SENDCHANGE
sendvirtualinput
serializationexception
serializer
serizalization
serverside
SETCONTEXT
setcursor
SETFOCUS
SETFOREGROUND
SETICON
setlocal
SETRANGE
Setrect
SETREDRAW
SETSTEP
SETTEXT
SETTINGCHANGE
settingsheader
settingshotkeycontrol
settingsv
Setttings
SETWORKAREA
sfgao
SFGAOF
SHAREIMAGELISTS
sharpkeys
shcore
shellapi
SHELLDLL
shellex
SHELLEXECUTEINFO
SHELLEXECUTEINFOW
shellscalingapi
SHFILEINFO
SHGFI
SHIFTDRAG
Shl
shldisp
shlobj
shlwapi
shobjidl
SHORTCUTATLEAST
shortcutcontrol
Shortcutguide
SHORTCUTMAXONEACTIONKEY
SHORTCUTNOREPEATEDMODIFIER
SHORTCUTONEACTIONKEY
SHORTCUTSTARTWITHMODIFIER
Shortcuttool
shortdate
SHORTPATH
showcolorname
SHOWDEFAULT
SHOWELEVATIONPROMPT
SHOWMAXIMIZED
SHOWMINIMIZED
SHOWNA
SHOWNORMAL
SHOWWINDOW
shtypes
sid
sidepanel
siex
SIGABRT
sigdn
signtool
SINGLEKEY
singlekeyremapcontrol
SINGLESEL
singletones
SIZEBOX
sizeg
Sizename
SIZENESW
SIZENS
SIZENWSE
sizeof
SIZEWE
sketchapp
SKIPOWNPROCESS
sku
SKYBLUE
SLGP
sln
SMALLICON
SMTO
snd
somil
Soref
SORTDOWN
SOURCECLIENTAREAONLY
SOURCEHEADER
spdlog
spdo
spdth
spec'ing
spesi
splitwstring
sppd
sppre
spsi
spsia
spsrif
spsrm
spsrui
sql
src
SRCCOPY
sre
sregex
SResize
srme
srre
srw
srwlock
ssf
ssh
sstream
STACKFRAME
stackoverflow
stackpanel
standalone
STARTF
startupapps
STARTUPINFO
STARTUPINFOEX
STARTUPINFOW
startupscreen
STATEIMAGEMASK
STATFLAG
STATICEDGE
STATSTG
stdafx
STDAPI
stdcall
stdcpp
stdcpplatest
stdexcept
stdin
stdio
stdlib
STDMETHODCALLTYPE
STDMETHODIMP
stdout
STEPIT
stgm
STGMEDIUM
stoi
stol
stoll
stoul
stoull
strcmp
strftime
Stringified
Stringify
STRINGIZE
stringstream
stringtable
stringval
Strmiids
strsafe
strutil
sttngs
Stubless
STYLECHANGED
STYLECHANGING
stylecop
Subdir
subfolder
subkey
SUBLANG
subquery
substr
Superbar
sut
SVE
svg
SVGIn
svgpreviewhandler
Switchbetweenvirtualdesktops
SWP
swprintf
SWRESTORE
SYMED
SYMOPT
SYNCPAINT
sys
SYSCHAR
SYSCOLORCHANGE
SYSCOMMAND
SYSDEADCHAR
SYSICONINDEX
SYSKEY
syskeydown
SYSKEYUP
syslog
SYSMENU
systemd
SYSTEMTIME
sz
tadele
Tahoma
talynone
TApp
TApplication
targ
TARGETAPPHEADER
TARGETDIR
TARGETHEADER
targetnametoken
targetsize
targetver
taskbar
TASKID
taskkill
tasklist
taskschd
Taskview
tbody
tchar
tcscpy
TCustom
td
TDevice
Templated
templatenamespace
Temporarilypeekatthedesktop
testcase
testhost
testprocess
testtrocess
testzones
TEXCOORD
textblock
textbox
TEXTINCLUDE
textref
tga
thead
THEMECHANGED
THICKFRAME
THISCOMPONENT
thre
tif
TILEDWINDOW
TIMERID
timeunion
timeutil
titlecase
TLayout
tlb
tlbimp
tmp
TNP
todo
toggleswitch
toolbar
Toolchain
toolset
toolstrip
tooltip
toolwindow
TOPDOWNDIB
toplevel
toupper
Towindow
towlower
towupper
tracelogging
traies
TRAYMOUSEMESSAGE
TRK
trl
trunc
TStr
tsx
tt
tw
TYMED
typedef
TYPEKEY
TYPELIB
typename
typeof
typeparam
TYPESHORTCUT
Tz
UAC
UAL
uap
udit
UIA
Uid
uifabric
uifabricicons
uint
uintptr
UIPI
UIs
UITo
ul
ULARGE
ULLONG
ulong
umd
unchecks
uncomment
uncompilable
UNCPRIORITY
undef
UNDNAME
unescape
unicode
Unindent
uninit
Uninitialize
uninstall
uninstallation
uninstaller
uninstalling
uninstantiated
Uniq
uniquifier
Uniquifies
unittests
unk
unknwn
UNLEN
unlicense
Unmap
UNORM
unregister
unregistering
unremapped
unsubscribe
Updatelayout
UPDOWNKEYDROPSLIST
UPGRADINGPRODUCTCODE
upto
Uptool
upvote
uri
url
USEDEFAULT
USEFILEATTRIBUTES
USERDATA
USERDOMAIN
USEREGEX
username
userprofile
USESHOWWINDOW
USESTDHANDLES
ushort
USRDLL
Utc
utf
utils
uuid
uuidof
uv
uwp
UWPUI
uxtheme
validmodulename
vcamp
vccorlib
VCINSTALLDIR
vcomp
vcredist
VCRT
vcruntime
vcvars
vcxproj
VDId
vec
VERBSONLY
VERBW
verrsrc
VERSIONINFO
Versioning
VFT
vh
vid
VIDEOINFOHEADER
viewbox
viewmodel
virtualization
visiblecolorformats
Visibletrue
visualbrush
visualstudio
vk
VKey
VKTAB
vm
vmax
vmin
VOS
VREDRAW
VSC
VSCBD
vscode
VSCROLL
vse
vsonline
vstemplate
VSTHRD
VSTT
VTABLE
Vtbl
vw
Vx
watsonportal
wav
WBounds
Wca
wcautil
WCE
wcex
wchar
WClass
wcout
wcscat
wcscmp
wcscpy
wcslen
wcsncmp
wcsnicmp
wdp
wdupenv
We'd
weakme
webcam
webclient
webpack
webpage
website
wekyb
Whichdoes
whitespaces
WIC
wifstream
wih
wiki
wikipedia
wil
wildcards
winapi
wincolor
windef
windevbuildagents
Windowcontrols
WINDOWCREATED
WINDOWEDGE
WINDOWNAME
WINDOWPLACEMENT
WINDOWPOSCHANGED
WINDOWPOSCHANGING
Windowsapp
WINDOWSBUILDNUMBER
windowsdesktop
windowssearch
windowsx
windowwalker
winerror
WINEVENT
winexe
winforms
winfx
winget
Winhook
winkey
WINL
winmd
winnt
winres
winrt
winsdk
winsdkver
winspool
winstore
winui
winxamlmanager
wistd
withinrafael
Withscript
wix
wixproj
wixtoolset
WIXUI
WKSG
wmain
WMKEYDOWN
WMKEYUP
wmp
WMSYSKEYDOWN
WMSYSKEYUP
wnd
WNDCLASS
WNDCLASSEX
WNDCLASSEXW
WNDPROC
wofstream
wordpad
workaround
workflow
workspaces
wostream
wox
wparam
wpf
wpr
wprintf
wprp
wregex
WResize
wsf
wsh
wsl
wss
wstr
wstring
wstringstream
wsz
wtoi
WTS
WTSAT
Wwan
www
wxs
xa
xamarin
xaml
XAttribute
xbf
XBind
XBUTTON
XBUTTONDBLCLK
XBUTTONDOWN
XBUTTONUP
XDiff
XDocument
XElement
XFile
XIncrement
XInstance
xlink
XLoc
xml
xmlns
XNamespace
XOffset
xpath
XResource
xsd
xsi
XSmall
XStr
XToolset
xunit
XY
Yaml
YDiff
YESNO
YIncrement
yinwang
yml
YOffset
YStr
YUY
YUYV
yy
Zc
ZEROINIT
zh
ZIndex
zipfolder
zm
zonable
ZONECOLOR
ZONEHIGHLIGHTCOLOR
zoneset
ZONESETCHANGE
Zoneszonabletester
Zoomusingmagnifier
zzz<|MERGE_RESOLUTION|>--- conflicted
+++ resolved
@@ -407,10 +407,6 @@
 DELA
 deletethis
 Delimarsky
-<<<<<<< HEAD
-=======
-Delimarsky's
->>>>>>> d566d0bd
 delims
 dend
 DENORMAL

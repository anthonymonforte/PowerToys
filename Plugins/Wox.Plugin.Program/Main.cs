--- conflicted
+++ resolved
@@ -117,15 +117,9 @@
 
         public static void IndexPrograms()
         {
-<<<<<<< HEAD
-            var t1 = Task.Run(()=>IndexWin32Programs());
-
-            var t2 = Task.Run(()=>IndexUWPPrograms());
-=======
             var t1 = Task.Run(() => IndexWin32Programs());
 
             var t2 = Task.Run(() => IndexUWPPrograms());
->>>>>>> 8dc8431c
 
             Task.WaitAll(t1, t2);
 

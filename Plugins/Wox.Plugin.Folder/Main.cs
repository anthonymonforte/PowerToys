--- conflicted
+++ resolved
@@ -44,7 +44,7 @@
             var results = GetUserFolderResults(query);
 
             string search = query.Search.ToLower();
-            if (!IsDriveOrSharedFolder(search))
+            if (_driverNames != null && !_driverNames.Any(search.StartsWith))
                 return results;
 
             results.AddRange(QueryInternal_Directory_Exists(query));
@@ -58,31 +58,7 @@
             return results;
         }
 
-<<<<<<< HEAD
-        private static bool IsDriveOrSharedFolder(string search)
-        {
-            if (search.StartsWith(@"\\"))
-            {
-                return true;
-            }
-
-            if (_driverNames != null && _driverNames.Any(search.StartsWith))
-            {
-                return true;
-            }
-
-            if (_driverNames == null && search.Length > 2 && char.IsLetter(search[0]) && search[1] == ':')
-            {
-                return true; // we don't know so let's give it the possibility
-            }
-
-            return false;
-        }
-
-        private Result CreateFolderResult(string title, string path)
-=======
         private Result CreateFolderResult(string title, string path, string queryActionKeyword)
->>>>>>> bcc9379e
         {
             return new Result
             {
